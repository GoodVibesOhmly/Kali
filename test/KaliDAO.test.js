--- conflicted
+++ resolved
@@ -93,26 +93,14 @@
     ).should.be.reverted)
   })
   it("Should revert if initialization arrays don't match", async function () {
-<<<<<<< HEAD
-=======
-    let sender, receiver
-    ;[sender, receiver] = await ethers.getSigners()
-
->>>>>>> 6a496a34
     expect(await kali.init(
       "KALI",
       "KALI",
       "DOCS",
       false,
-<<<<<<< HEAD
-      [bob.address],
-      [],
-      [bob.address],
-=======
-      [sender.address],
-      [],
-      [sender.address],
->>>>>>> 6a496a34
+      [bob.address],
+      [],
+      [bob.address],
       [getBigNumber(10)],
       30,
       [30, 60, 0, 0, 0, 0, 0, 0, 0, 0, 0, 0, 0]
@@ -124,23 +112,13 @@
       false,
       [],
       [],
-<<<<<<< HEAD
       [bob.address, alice.address],
-=======
-      [sender.address, receiver.address],
->>>>>>> 6a496a34
       [getBigNumber(10)],
       30,
       [30, 60, 0, 0, 0, 0, 0, 0, 0, 0, 0, 0, 0]
     ).should.be.reverted)
   })
   it("Should revert if already initialized", async function () {
-<<<<<<< HEAD
-=======
-    let sender, receiver
-    ;[sender, receiver] = await ethers.getSigners()
-
->>>>>>> 6a496a34
     expect(await kali.init(
       "KALI",
       "KALI",
@@ -148,11 +126,7 @@
       false,
       [],
       [],
-<<<<<<< HEAD
-      [bob.address],
-=======
-      [sender.address],
->>>>>>> 6a496a34
+      [bob.address],
       [getBigNumber(10)],
       30,
       [30, 60, 0, 0, 0, 0, 0, 0, 0, 0, 0, 0, 0]
@@ -164,23 +138,13 @@
       false,
       [],
       [],
-<<<<<<< HEAD
-      [bob.address],
-=======
-      [sender.address],
->>>>>>> 6a496a34
+      [bob.address],
       [getBigNumber(10)],
       30,
       [30, 60, 0, 0, 0, 0, 0, 0, 0, 0, 0, 0, 0]
     ).should.be.reverted)
   })
   it("Should revert if voting period is initialized null or longer than year", async function () {
-<<<<<<< HEAD
-=======
-    let sender, receiver
-    ;[sender, receiver] = await ethers.getSigners()
-
->>>>>>> 6a496a34
     expect(await kali.init(
       "KALI",
       "KALI",
@@ -188,11 +152,7 @@
       false,
       [],
       [],
-<<<<<<< HEAD
-      [bob.address],
-=======
-      [sender.address],
->>>>>>> 6a496a34
+      [bob.address],
       [getBigNumber(10)],
       0,
       [30, 60, 0, 0, 0, 0, 0, 0, 0, 0, 0, 0, 0]
@@ -204,23 +164,13 @@
       false,
       [],
       [],
-<<<<<<< HEAD
-      [bob.address],
-=======
-      [sender.address],
->>>>>>> 6a496a34
+      [bob.address],
       [getBigNumber(10)],
       31536001,
       [30, 60, 0, 0, 0, 0, 0, 0, 0, 0, 0, 0, 0]
     ).should.be.reverted)
   })
   it("Should revert if quorum is initialized greater than 100", async function () {
-<<<<<<< HEAD
-=======
-    let sender, receiver
-    ;[sender, receiver] = await ethers.getSigners()
-
->>>>>>> 6a496a34
     expect(await kali.init(
       "KALI",
       "KALI",
@@ -228,23 +178,13 @@
       false,
       [],
       [],
-<<<<<<< HEAD
-      [bob.address],
-=======
-      [sender.address],
->>>>>>> 6a496a34
+      [bob.address],
       [getBigNumber(10)],
       30,
       [101, 60, 0, 0, 0, 0, 0, 0, 0, 0, 0, 0, 0]
     ).should.be.reverted)
   })
   it("Should revert if supermajority is initialized less than 52 or greater than 100", async function () {
-<<<<<<< HEAD
-=======
-    let sender, receiver
-    ;[sender, receiver] = await ethers.getSigners()
-
->>>>>>> 6a496a34
     expect(await kali.init(
       "KALI",
       "KALI",
@@ -252,11 +192,7 @@
       false,
       [],
       [],
-<<<<<<< HEAD
-      [bob.address],
-=======
-      [sender.address],
->>>>>>> 6a496a34
+      [bob.address],
       [getBigNumber(10)],
       30,
       [100, 51, 0, 0, 0, 0, 0, 0, 0, 0, 0, 0, 0]
@@ -268,35 +204,21 @@
       false,
       [],
       [],
-<<<<<<< HEAD
-      [bob.address],
-=======
-      [sender.address],
->>>>>>> 6a496a34
+      [bob.address],
       [getBigNumber(10)],
       30,
       [100, 101, 0, 0, 0, 0, 0, 0, 0, 0, 0, 0, 0]
     ).should.be.reverted)
   })
   it("Should revert if proposal arrays don't match", async function () {
-<<<<<<< HEAD
-=======
-    let sender, receiver
-    ;[sender, receiver] = await ethers.getSigners()
-
->>>>>>> 6a496a34
-    await kali.init(
-      "KALI",
-      "KALI",
-      "DOCS",
-      true,
-      [],
-      [],
-<<<<<<< HEAD
-      [bob.address],
-=======
-      [proposer.address],
->>>>>>> 6a496a34
+    await kali.init(
+      "KALI",
+      "KALI",
+      "DOCS",
+      true,
+      [],
+      [],
+      [bob.address],
       [getBigNumber(1)],
       30,
       [30, 60, 0, 0, 0, 0, 0, 0, 0, 0, 0, 0, 0]
@@ -304,34 +226,20 @@
     expect(await kali.propose(
       0,
       "TEST",
-<<<<<<< HEAD
       [bob.address, alice.address],
-=======
-      [proposer.address, alice.address],
->>>>>>> 6a496a34
       [getBigNumber(1000)],
       [0x00]
     ).should.be.reverted)
   })
   it("Should revert if period proposal is for null or longer than year", async function () {
-<<<<<<< HEAD
-=======
-    let sender, receiver
-    ;[sender, receiver] = await ethers.getSigners()
-
->>>>>>> 6a496a34
-    await kali.init(
-      "KALI",
-      "KALI",
-      "DOCS",
-      true,
-      [],
-      [],
-<<<<<<< HEAD
-      [bob.address],
-=======
-      [proposer.address],
->>>>>>> 6a496a34
+    await kali.init(
+      "KALI",
+      "KALI",
+      "DOCS",
+      true,
+      [],
+      [],
+      [bob.address],
       [getBigNumber(1)],
       30,
       [30, 60, 0, 0, 0, 0, 0, 0, 0, 0, 0, 0, 0]
@@ -340,56 +248,34 @@
     await kali.propose(
       3,
       "TEST",
-<<<<<<< HEAD
-      [bob.address],
-=======
-      [proposer.address],
->>>>>>> 6a496a34
+      [bob.address],
       [9000],
       [0x00]
     )
     expect(await kali.propose(
       3,
       "TEST",
-<<<<<<< HEAD
-      [bob.address],
-=======
-      [proposer.address],
->>>>>>> 6a496a34
+      [bob.address],
       [0],
       [0x00]
     ).should.be.reverted)
     expect(await kali.propose(
       3,
       "TEST",
-<<<<<<< HEAD
-      [bob.address],
-=======
-      [proposer.address],
->>>>>>> 6a496a34
+      [bob.address],
       [31536001],
       [0x00]
     ).should.be.reverted)
   })
   it("Should revert if quorum proposal is for greater than 100", async function () {
-<<<<<<< HEAD
-=======
-    let sender, receiver
-    ;[sender, receiver] = await ethers.getSigners()
-
->>>>>>> 6a496a34
-    await kali.init(
-      "KALI",
-      "KALI",
-      "DOCS",
-      true,
-      [],
-      [],
-<<<<<<< HEAD
-      [bob.address],
-=======
-      [proposer.address],
->>>>>>> 6a496a34
+    await kali.init(
+      "KALI",
+      "KALI",
+      "DOCS",
+      true,
+      [],
+      [],
+      [bob.address],
       [getBigNumber(1)],
       30,
       [30, 60, 0, 0, 0, 0, 0, 0, 0, 0, 0, 0, 0]
@@ -398,45 +284,27 @@
     await kali.propose(
       4,
       "TEST",
-<<<<<<< HEAD
-      [bob.address],
-=======
-      [proposer.address],
->>>>>>> 6a496a34
+      [bob.address],
       [20],
       [0x00]
     )
     expect(await kali.propose(
       4,
       "TEST",
-<<<<<<< HEAD
-      [bob.address],
-=======
-      [proposer.address],
->>>>>>> 6a496a34
+      [bob.address],
       [101],
       [0x00]
     ).should.be.reverted)
   })
   it("Should revert if supermajority proposal is for less than 52 or greater than 100", async function () {
-<<<<<<< HEAD
-=======
-    let sender, receiver
-    ;[sender, receiver] = await ethers.getSigners()
-
->>>>>>> 6a496a34
-    await kali.init(
-      "KALI",
-      "KALI",
-      "DOCS",
-      true,
-      [],
-      [],
-<<<<<<< HEAD
-      [bob.address],
-=======
-      [proposer.address],
->>>>>>> 6a496a34
+    await kali.init(
+      "KALI",
+      "KALI",
+      "DOCS",
+      true,
+      [],
+      [],
+      [bob.address],
       [getBigNumber(1)],
       30,
       [30, 60, 0, 0, 0, 0, 0, 0, 0, 0, 0, 0, 0]
@@ -445,56 +313,34 @@
     await kali.propose(
       5,
       "TEST",
-<<<<<<< HEAD
-      [bob.address],
-=======
-      [proposer.address],
->>>>>>> 6a496a34
+      [bob.address],
       [60],
       [0x00]
     )
     expect(await kali.propose(
       5,
       "TEST",
-<<<<<<< HEAD
-      [bob.address],
-=======
-      [proposer.address],
->>>>>>> 6a496a34
+      [bob.address],
       [51],
       [0x00]
     ).should.be.reverted)
     expect(await kali.propose(
       5,
       "TEST",
-<<<<<<< HEAD
-      [bob.address],
-=======
-      [proposer.address],
->>>>>>> 6a496a34
+      [bob.address],
       [101],
       [0x00]
     ).should.be.reverted)
   })
   it("Should revert if type proposal has proposal type greater than 10, vote type greater than 3, or setting length isn't 2", async function () {
-<<<<<<< HEAD
-=======
-    let sender, receiver
-    ;[sender, receiver] = await ethers.getSigners()
-
->>>>>>> 6a496a34
-    await kali.init(
-      "KALI",
-      "KALI",
-      "DOCS",
-      true,
-      [],
-      [],
-<<<<<<< HEAD
-      [bob.address],
-=======
-      [proposer.address],
->>>>>>> 6a496a34
+    await kali.init(
+      "KALI",
+      "KALI",
+      "DOCS",
+      true,
+      [],
+      [],
+      [bob.address],
       [getBigNumber(1)],
       30,
       [30, 60, 0, 0, 0, 0, 0, 0, 0, 0, 0, 0, 0]
@@ -503,33 +349,21 @@
     await kali.propose(
       6,
       "TEST",
-<<<<<<< HEAD
       [bob.address, alice.address],
-=======
-      [proposer.address, bob.address],
->>>>>>> 6a496a34
       [0, 1],
       [0x00, 0x00]
     )
     expect(await kali.propose(
       6,
       "TEST",
-<<<<<<< HEAD
       [bob.address, alice.address],
-=======
-      [proposer.address, bob.address],
->>>>>>> 6a496a34
       [11, 2],
       [0x00, 0x00]
     ).should.be.reverted)
     expect(await kali.propose(
       6,
       "TEST",
-<<<<<<< HEAD
       [bob.address, alice.address],
-=======
-      [proposer.address, bob.address],
->>>>>>> 6a496a34
       [0, 5],
       [0x00, 0x00]
     ).should.be.reverted)
@@ -561,11 +395,7 @@
       [getBigNumber(1000)],
       [0x00]
     )
-<<<<<<< HEAD
     await kali.connect(alice).cancelProposal(1)
-=======
-    await kali.connect(alice).cancelProposal(0)
->>>>>>> 6a496a34
   })
   it("Should forbid non-proposer from cancelling unsponsored proposal", async function () {
     await kali.init(
@@ -609,13 +439,8 @@
       [getBigNumber(1000)],
       [0x00]
     )
-<<<<<<< HEAD
     await kali.sponsorProposal(1)
     expect(await kali.connect(alice).cancelProposal(1).should.be.reverted)
-=======
-    await kali.sponsorProposal(0)
-    expect(await kali.connect(alice).cancelProposal(0).should.be.reverted)
->>>>>>> 6a496a34
   })
   it("Should forbid cancelling non-existent proposal", async function () {
     await kali.init(
@@ -659,11 +484,7 @@
       [getBigNumber(1000)],
       [0x00]
     )
-<<<<<<< HEAD
     await kali.sponsorProposal(1)
-=======
-    await kali.sponsorProposal(0)
->>>>>>> 6a496a34
     await kali.vote(1, true)
     await advanceTime(35)
     await kali.processProposal(1)
@@ -711,20 +532,12 @@
       [getBigNumber(1000)],
       [0x00]
     )
-<<<<<<< HEAD
     await kali.sponsorProposal(1)
-=======
-    await kali.sponsorProposal(0)
->>>>>>> 6a496a34
     await kali.vote(1, true)
     await advanceTime(35)
     await kali.processProposal(1)
     expect(await kali.balanceOf(alice.address)).to.equal(getBigNumber(1000))
-<<<<<<< HEAD
     expect(await kali.sponsorProposal(1).should.be.reverted)
-=======
-    expect(await kali.sponsorProposal(0).should.be.reverted)
->>>>>>> 6a496a34
     expect(await kali.sponsorProposal(100).should.be.reverted)
   })
   it("Should forbid sponsoring an already sponsored proposal", async function () {
@@ -747,12 +560,7 @@
       [getBigNumber(1000)],
       [0x00]
     )
-<<<<<<< HEAD
     await kali.sponsorProposal(1)
-=======
-    await kali.sponsorProposal(0)
-    expect(await kali.sponsorProposal(0).should.be.reverted)
->>>>>>> 6a496a34
     expect(await kali.sponsorProposal(1).should.be.reverted)
   })
   it("Should allow self-sponsorship by a member", async function () {
@@ -775,11 +583,7 @@
       [getBigNumber(1000)],
       [0x00]
     )
-<<<<<<< HEAD
-    await kali.vote(1, true)
-=======
-    await kali.vote(0, true)
->>>>>>> 6a496a34
+    await kali.vote(1, true)
   })
   it("Should forbid a non-member from voting on proposal", async function () {
     await kali.init(
@@ -801,11 +605,7 @@
       [getBigNumber(1000)],
       [0x00]
     )
-<<<<<<< HEAD
     expect(await kali.connect(alice).vote(1, true).should.be.reverted)
-=======
-    expect(await kali.connect(alice).vote(0, true).should.be.reverted)
->>>>>>> 6a496a34
   })
   it("Should forbid a member from voting again on proposal", async function () {
     await kali.init(
@@ -827,13 +627,8 @@
       [getBigNumber(1000)],
       [0x00]
     )
-<<<<<<< HEAD
     await kali.vote(1, true)
     expect(await kali.vote(1, true).should.be.reverted)
-=======
-    await kali.vote(0, true)
-    expect(await kali.vote(0, true).should.be.reverted)
->>>>>>> 6a496a34
   })
   it("Should forbid voting after period ends", async function () {
     await kali.init(
@@ -856,11 +651,7 @@
       [0x00]
     )
     await advanceTime(35)
-<<<<<<< HEAD
     expect(await kali.vote(1, true).should.be.reverted)
-=======
-    expect(await kali.vote(0, true).should.be.reverted)
->>>>>>> 6a496a34
   })
   it("Should process membership proposal", async function () {
     await kali.init(
@@ -1105,11 +896,7 @@
     await kali.propose(8, "TEST", [wethAddress], [0], [0x00])
     await kali.vote(1, true)
     await advanceTime(35)
-<<<<<<< HEAD
-    await kali.processProposal(1)
-=======
-    await kali.processProposal(0)
->>>>>>> 6a496a34
+    await kali.processProposal(1)
     expect(await kali.extensions(wethAddress)).to.equal(false)
   })
   it("Should toggle extension proposal", async function () {
@@ -1320,43 +1107,32 @@
       30,
       [30, 60, 0, 0, 0, 0, 0, 0, 0, 0, 0, 0, 0]
     )
-<<<<<<< HEAD
     expect(await kali.processProposal(2).should.be.reverted)
-=======
+  })
+  it("Should forbid processing a proposal that was already processed", async function () {
+    await kali.init(
+      "KALI",
+      "KALI",
+      "DOCS",
+      true,
+      [],
+      [],
+      [proposer.address],
+      [getBigNumber(1)],
+      30,
+      [30, 60, 0, 0, 0, 0, 0, 0, 0, 0, 0, 0, 0]
+    )
+    await kali.propose(
+      0,
+      "TEST",
+      [proposer.address],
+      [getBigNumber(1000)],
+      [0x00]
+    )
+    await kali.vote(1, true)
+    await advanceTime(35)
+    await kali.processProposal(1)
     expect(await kali.processProposal(1).should.be.reverted)
->>>>>>> 6a496a34
-  })
-  it("Should forbid processing a proposal that was already processed", async function () {
-    await kali.init(
-      "KALI",
-      "KALI",
-      "DOCS",
-      true,
-      [],
-      [],
-      [proposer.address],
-      [getBigNumber(1)],
-      30,
-      [30, 60, 0, 0, 0, 0, 0, 0, 0, 0, 0, 0, 0]
-    )
-    await kali.propose(
-      0,
-      "TEST",
-      [proposer.address],
-      [getBigNumber(1000)],
-      [0x00]
-    )
-<<<<<<< HEAD
-    await kali.vote(1, true)
-    await advanceTime(35)
-    await kali.processProposal(1)
-    expect(await kali.processProposal(1).should.be.reverted)
-=======
-    await kali.vote(0, true)
-    await advanceTime(35)
-    await kali.processProposal(0)
-    expect(await kali.processProposal(0).should.be.reverted)
->>>>>>> 6a496a34
   })
   it("Should forbid processing a proposal before voting period ends", async function () {
     await kali.init(
@@ -1378,15 +1154,9 @@
       [getBigNumber(1000)],
       [0x00]
     )
-<<<<<<< HEAD
     await kali.vote(1, true)
     await advanceTime(20)
     expect(await kali.processProposal(1).should.be.reverted)
-=======
-    await kali.vote(0, true)
-    await advanceTime(20)
-    expect(await kali.processProposal(0).should.be.reverted)
->>>>>>> 6a496a34
   })
   it("Should forbid processing a proposal before previous processes", async function () {
     await kali.init(
@@ -1409,15 +1179,9 @@
       [getBigNumber(1000)],
       [0x00]
     )
-<<<<<<< HEAD
-    await kali.vote(1, true)
-    await advanceTime(35)
-    await kali.processProposal(1)
-=======
-    await kali.vote(0, true)
-    await advanceTime(35)
-    await kali.processProposal(0)
->>>>>>> 6a496a34
+    await kali.vote(1, true)
+    await advanceTime(35)
+    await kali.processProposal(1)
     // check case
     await kali.propose(
       0,
@@ -1426,31 +1190,19 @@
       [getBigNumber(1000)],
       [0x00]
     )
-<<<<<<< HEAD
     await kali.vote(2, true)
-=======
-    await kali.vote(1, true)
->>>>>>> 6a496a34
-    await kali.propose(
-      0,
-      "TEST",
-      [proposer.address],
-      [getBigNumber(1000)],
-      [0x00]
-    )
-<<<<<<< HEAD
+    await kali.propose(
+      0,
+      "TEST",
+      [proposer.address],
+      [getBigNumber(1000)],
+      [0x00]
+    )
     await kali.vote(3, true)
     await advanceTime(35)
     expect(await kali.processProposal(3).should.be.reverted)
     await kali.processProposal(2)
     await kali.processProposal(3)
-=======
-    await kali.vote(2, true)
-    await advanceTime(35)
-    expect(await kali.processProposal(2).should.be.reverted)
-    await kali.processProposal(1)
-    await kali.processProposal(2)
->>>>>>> 6a496a34
   })
   it("Should forbid calling a non-whitelisted extension", async function () {
     await kali.init(
@@ -1529,7 +1281,6 @@
       await kali.transfer(receiver.address, getBigNumber(1)).should.be.reverted
     )
   })
-<<<<<<< HEAD
   it("Should not allow share tally after current timestamp", async function () {
     await kali.init(
       "KALI",
@@ -1613,6 +1364,4 @@
     await kali.delegate(sender.address)
     expect(await kali.getCurrentVotes(sender.address)).to.equal(getBigNumber(5))
   })
-=======
->>>>>>> 6a496a34
 })