{
  "name": "LexLockerLite",
  "version": "1.0.0",
  "main": "index.js",
  "repository": "https://github.com/lexDAO/LexLockerLite",
  "author": "Ross Campbell <rosscampbell9@gmail.com>",
  "license": "GPL-3",
  "private": false,
  "dependencies": {
<<<<<<< HEAD
    "@chakra-ui/react": "^1.7.2",
    "@emotion/react": "^11.6.0",
    "@emotion/styled": "11.6.0",
    "formik": "^2.2.9",
    "framer-motion": "^4.1.17",
    "hardhat": "^2.6.8",
    "install": "^0.13.0",
    "next": "12.0.4",
    "npm": "^8.1.4",
    "react": "17.0.2",
    "react-dom": "17.0.2",
    "react-icons": "^4.3.1",
    "web3": "^1.6.1",
    "yup": "^0.32.11"
=======
    "@openzeppelin/contracts": "^4.2.0",
    "hardhat": "^2.5.0",
    "hardhat-gas-reporter": "^1.0.4"
>>>>>>> 4082c959
  },
  "devDependencies": {
    "@nomiclabs/hardhat-ethers": "^2.0.0",
    "@nomiclabs/hardhat-waffle": "^2.0.0",
    "chai": "^4.2.0",
    "ethereum-waffle": "^3.0.0",
    "ethers": "^5.0.0"
  }
}<|MERGE_RESOLUTION|>--- conflicted
+++ resolved
@@ -7,26 +7,9 @@
   "license": "GPL-3",
   "private": false,
   "dependencies": {
-<<<<<<< HEAD
-    "@chakra-ui/react": "^1.7.2",
-    "@emotion/react": "^11.6.0",
-    "@emotion/styled": "11.6.0",
-    "formik": "^2.2.9",
-    "framer-motion": "^4.1.17",
-    "hardhat": "^2.6.8",
-    "install": "^0.13.0",
-    "next": "12.0.4",
-    "npm": "^8.1.4",
-    "react": "17.0.2",
-    "react-dom": "17.0.2",
-    "react-icons": "^4.3.1",
-    "web3": "^1.6.1",
-    "yup": "^0.32.11"
-=======
     "@openzeppelin/contracts": "^4.2.0",
     "hardhat": "^2.5.0",
     "hardhat-gas-reporter": "^1.0.4"
->>>>>>> 4082c959
   },
   "devDependencies": {
     "@nomiclabs/hardhat-ethers": "^2.0.0",
