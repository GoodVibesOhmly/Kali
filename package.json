{
  "name": "kali-dao",
  "private": false,
  "scripts": {
    "dev": "next dev",
    "build": "next build",
    "start": "next start",
    "lint": "next lint"
  },
  "dependencies": {
    "@chakra-ui/react": "^1.7.2",
    "@emotion/react": "^11.6.0",
    "@emotion/styled": "11.6.0",
    "framer-motion": "^4.1.17",
    "hardhat": "^2.6.8",
<<<<<<< HEAD
    "install": "^0.13.0",
=======
    "hardhat-gas-reporter": "^1.0.4",
>>>>>>> 35a5003e
    "next": "12.0.4",
    "npm": "^8.1.4",
    "react": "17.0.2",
    "react-dom": "17.0.2",
    "react-icons": "^4.3.1",
    "web3": "^1.6.1"
  },
  "devDependencies": {
    "@nomiclabs/hardhat-ethers": "^2.0.0",
    "@nomiclabs/hardhat-waffle": "^2.0.0",
    "chai": "^4.2.0",
    "eslint": "7",
    "eslint-config-next": "12.0.4",
    "ethereum-waffle": "^3.0.0",
    "ethers": "^5.0.0"
  }
}<|MERGE_RESOLUTION|>--- conflicted
+++ resolved
@@ -13,11 +13,7 @@
     "@emotion/styled": "11.6.0",
     "framer-motion": "^4.1.17",
     "hardhat": "^2.6.8",
-<<<<<<< HEAD
     "install": "^0.13.0",
-=======
-    "hardhat-gas-reporter": "^1.0.4",
->>>>>>> 35a5003e
     "next": "12.0.4",
     "npm": "^8.1.4",
     "react": "17.0.2",
