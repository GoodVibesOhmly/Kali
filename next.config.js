--- conflicted
+++ resolved
@@ -1,18 +1,8 @@
 module.exports = {
-<<<<<<< HEAD
-
   webpack: function (config, options) {
     config.experiments = {
-      topLevelAwait: true
+      topLevelAwait: true,
     };
     return config;
-  }
-};
-=======
-  env: {
-    REACT_APP_FLEEK_API_KEY: process.env.REACT_APP_FLEEK_API_KEY,
-    REACT_APP_FLEEK_API_SECRET: process.env.REACT_APP_FLEEK_API_SECRET,
   },
-  reactStrictMode: true,
-}
->>>>>>> ad06eb1a
+};